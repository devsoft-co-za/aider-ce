# This file was autogenerated by uv via the following command:
#    uv pip compile --no-strip-extras --output-file=requirements/common-constraints.txt requirements/requirements.in requirements/requirements-browser.in requirements/requirements-dev.in requirements/requirements-help.in requirements/requirements-playwright.in
aiohappyeyeballs==2.6.1
    # via aiohttp
aiohttp==3.11.18
    # via
    #   huggingface-hub
    #   litellm
    #   llama-index-core
aiosignal==1.3.2
    # via aiohttp
altair==5.5.0
    # via streamlit
annotated-types==0.7.0
    # via pydantic
anyio==4.9.0
    # via
    #   httpx
    #   mcp
    #   openai
    #   sse-starlette
    #   starlette
    #   watchfiles
attrs==25.3.0
    # via
    #   aiohttp
    #   jsonschema
    #   referencing
backoff==2.2.1
    # via
    #   -r requirements/requirements.in
    #   posthog
banks==2.1.2
    # via llama-index-core
beautifulsoup4==4.13.4
    # via -r requirements/requirements.in
blinker==1.9.0
    # via streamlit
build==1.2.2.post1
    # via pip-tools
cachetools==5.5.2
    # via
    #   google-auth
    #   streamlit
certifi==2025.4.26
    # via
    #   httpcore
    #   httpx
    #   requests
cffi==1.17.1
    # via
    #   sounddevice
    #   soundfile
cfgv==3.4.0
    # via pre-commit
charset-normalizer==3.4.2
    # via requests
click==8.1.8
    # via
    #   litellm
    #   nltk
    #   pip-tools
    #   streamlit
    #   typer
    #   uvicorn
codespell==2.4.1
    # via -r requirements/requirements-dev.in
cogapp==3.4.1
    # via -r requirements/requirements-dev.in
colorama==0.4.6
    # via griffe
configargparse==1.7
    # via -r requirements/requirements.in
contourpy==1.3.2
    # via matplotlib
cycler==0.12.1
    # via matplotlib
dataclasses-json==0.6.7
    # via llama-index-core
deprecated==1.2.18
    # via
    #   banks
    #   llama-index-core
diff-match-patch==20241021
    # via -r requirements/requirements.in
dill==0.4.0
    # via
    #   multiprocess
    #   pathos
dirtyjson==1.0.8
    # via llama-index-core
diskcache==5.6.3
    # via -r requirements/requirements.in
distlib==0.3.9
    # via virtualenv
distro==1.9.0
    # via
    #   openai
    #   posthog
filelock==3.18.0
    # via
    #   huggingface-hub
    #   torch
    #   transformers
    #   virtualenv
filetype==1.2.0
    # via llama-index-core
flake8==7.2.0
    # via -r requirements/requirements.in
fonttools==4.57.0
    # via matplotlib
frozenlist==1.6.0
    # via
    #   aiohttp
    #   aiosignal
fsspec==2025.3.2
    # via
    #   huggingface-hub
    #   llama-index-core
    #   torch
gitdb==4.0.12
    # via gitpython
gitpython==3.1.44
    # via
    #   -r requirements/requirements.in
    #   streamlit
google-ai-generativelanguage==0.6.15
    # via google-generativeai
google-api-core[grpc]==2.24.2
    # via
    #   google-ai-generativelanguage
    #   google-api-python-client
    #   google-cloud-bigquery
    #   google-cloud-core
    #   google-generativeai
google-api-python-client==2.169.0
    # via google-generativeai
google-auth==2.40.0
    # via
    #   google-ai-generativelanguage
    #   google-api-core
    #   google-api-python-client
    #   google-auth-httplib2
    #   google-cloud-bigquery
    #   google-cloud-core
    #   google-generativeai
google-auth-httplib2==0.2.0
    # via google-api-python-client
google-cloud-bigquery==3.31.0
    # via -r requirements/requirements-dev.in
google-cloud-core==2.4.3
    # via google-cloud-bigquery
google-crc32c==1.7.1
    # via google-resumable-media
google-generativeai==0.8.5
    # via -r requirements/requirements.in
google-resumable-media==2.7.2
    # via google-cloud-bigquery
googleapis-common-protos==1.70.0
    # via
    #   google-api-core
    #   grpcio-status
greenlet==3.2.1
    # via
    #   playwright
    #   sqlalchemy
grep-ast==0.8.1
    # via -r requirements/requirements.in
griffe==1.7.3
    # via banks
grpcio==1.71.0
    # via
    #   google-api-core
    #   grpcio-status
grpcio-status==1.71.0
    # via google-api-core
h11==0.16.0
    # via
    #   httpcore
    #   uvicorn
httpcore==1.0.9
    # via httpx
httplib2==0.22.0
    # via
    #   google-api-python-client
    #   google-auth-httplib2
httpx==0.28.1
    # via
    #   litellm
    #   llama-index-core
    #   mcp
    #   openai
httpx-sse==0.4.0
    # via mcp
huggingface-hub[inference]==0.30.2
    # via
    #   llama-index-embeddings-huggingface
    #   sentence-transformers
    #   tokenizers
    #   transformers
identify==2.6.10
    # via pre-commit
idna==3.10
    # via
    #   anyio
    #   httpx
    #   requests
    #   yarl
imgcat==0.6.0
    # via -r requirements/requirements-dev.in
importlib-metadata==7.2.1
    # via
    #   -r requirements/requirements.in
    #   litellm
importlib-resources==6.5.2
    # via -r requirements/requirements.in
iniconfig==2.1.0
    # via pytest
jinja2==3.1.6
    # via
    #   altair
    #   banks
    #   litellm
    #   pydeck
    #   torch
jiter==0.9.0
    # via openai
joblib==1.5.0
    # via
    #   nltk
    #   scikit-learn
json5==0.12.0
    # via -r requirements/requirements.in
jsonschema==4.23.0
    # via
    #   -r requirements/requirements.in
    #   altair
    #   litellm
jsonschema-specifications==2025.4.1
    # via jsonschema
kiwisolver==1.4.8
    # via matplotlib
litellm==1.68.0
    # via -r requirements/requirements.in
llama-index-core==0.12.26
    # via
    #   -r requirements/requirements-help.in
    #   llama-index-embeddings-huggingface
llama-index-embeddings-huggingface==0.5.3
    # via -r requirements/requirements-help.in
lox==0.13.0
    # via -r requirements/requirements-dev.in
markdown-it-py==3.0.0
    # via rich
markupsafe==3.0.2
    # via jinja2
marshmallow==3.26.1
    # via dataclasses-json
matplotlib==3.10.1
    # via -r requirements/requirements-dev.in
mccabe==0.7.0
    # via flake8
mcp==1.6.0
    # via -r requirements/requirements.in
mdurl==0.1.2
    # via markdown-it-py
mixpanel==4.10.1
    # via -r requirements/requirements.in
mpmath==1.3.0
    # via sympy
multidict==6.4.3
    # via
    #   aiohttp
    #   yarl
multiprocess==0.70.18
    # via pathos
mypy-extensions==1.1.0
    # via typing-inspect
narwhals==1.38.0
    # via altair
nest-asyncio==1.6.0
    # via llama-index-core
networkx==3.2.1
    # via
    #   -r requirements/requirements.in
    #   llama-index-core
    #   torch
nltk==3.9.1
    # via llama-index-core
nodeenv==1.9.1
    # via pre-commit
numpy==1.26.4
    # via
    #   -r requirements/requirements-help.in
    #   contourpy
    #   llama-index-core
    #   matplotlib
    #   pandas
    #   pydeck
    #   scikit-learn
    #   scipy
    #   soundfile
    #   streamlit
    #   transformers
openai==1.75.0
    # via litellm
packaging==24.2
    # via
    #   -r requirements/requirements.in
    #   altair
    #   build
    #   google-cloud-bigquery
    #   huggingface-hub
    #   marshmallow
    #   matplotlib
    #   pytest
    #   streamlit
    #   transformers
pandas==2.2.3
    # via
    #   -r requirements/requirements-dev.in
    #   streamlit
pathos==0.3.4
    # via lox
pathspec==0.12.1
    # via
    #   -r requirements/requirements.in
    #   grep-ast
pexpect==4.9.0
    # via -r requirements/requirements.in
pillow==11.2.1
    # via
    #   -r requirements/requirements.in
    #   llama-index-core
    #   matplotlib
    #   sentence-transformers
    #   streamlit
pip==25.1.1
    # via
    #   -r requirements/requirements.in
    #   pip-tools
pip-tools==7.4.1
    # via -r requirements/requirements-dev.in
platformdirs==4.3.7
    # via
    #   banks
    #   virtualenv
playwright==1.52.0
    # via -r requirements/requirements-playwright.in
pluggy==1.5.0
    # via pytest
posthog==4.0.1
    # via -r requirements/requirements.in
pox==0.3.6
    # via pathos
ppft==1.7.7
    # via pathos
pre-commit==4.2.0
    # via -r requirements/requirements-dev.in
prompt-toolkit==3.0.51
    # via -r requirements/requirements.in
propcache==0.3.1
    # via
    #   aiohttp
    #   yarl
proto-plus==1.26.1
    # via
    #   google-ai-generativelanguage
    #   google-api-core
protobuf==5.29.4
    # via
    #   google-ai-generativelanguage
    #   google-api-core
    #   google-generativeai
    #   googleapis-common-protos
    #   grpcio-status
    #   proto-plus
    #   streamlit
psutil==7.0.0
    # via -r requirements/requirements.in
ptyprocess==0.7.0
    # via pexpect
pyarrow==20.0.0
    # via streamlit
pyasn1==0.6.1
    # via
    #   pyasn1-modules
    #   rsa
pyasn1-modules==0.4.2
    # via google-auth
pycodestyle==2.13.0
    # via flake8
pycparser==2.22
    # via cffi
pydantic==2.11.4
    # via
    #   banks
    #   google-generativeai
    #   litellm
    #   llama-index-core
    #   mcp
    #   openai
<<<<<<< HEAD
    #   pydantic-settings
pydantic-core==2.33.1
=======
pydantic-core==2.33.2
>>>>>>> 8159cbf7
    # via pydantic
pydantic-settings==2.9.1
    # via mcp
pydeck==0.9.1
    # via streamlit
pydub==0.25.1
    # via -r requirements/requirements.in
pyee==13.0.0
    # via playwright
pyflakes==3.3.2
    # via flake8
pygments==2.19.1
    # via rich
pypandoc==1.15
    # via -r requirements/requirements.in
pyparsing==3.2.3
    # via
    #   httplib2
    #   matplotlib
pyperclip==1.9.0
    # via -r requirements/requirements.in
pyproject-hooks==1.2.0
    # via
    #   build
    #   pip-tools
pytest==8.3.5
    # via
    #   -r requirements/requirements-dev.in
    #   pytest-env
pytest-env==1.1.5
    # via -r requirements/requirements-dev.in
python-dateutil==2.9.0.post0
    # via
    #   google-cloud-bigquery
    #   matplotlib
    #   pandas
    #   posthog
python-dotenv==1.1.0
    # via
    #   litellm
    #   pydantic-settings
pytz==2025.2
    # via pandas
pyyaml==6.0.2
    # via
    #   -r requirements/requirements.in
    #   huggingface-hub
    #   llama-index-core
    #   pre-commit
    #   transformers
referencing==0.36.2
    # via
    #   jsonschema
    #   jsonschema-specifications
regex==2024.11.6
    # via
    #   nltk
    #   tiktoken
    #   transformers
requests==2.32.3
    # via
    #   google-api-core
    #   google-cloud-bigquery
    #   huggingface-hub
    #   llama-index-core
    #   mixpanel
    #   posthog
    #   streamlit
    #   tiktoken
    #   transformers
rich==14.0.0
    # via
    #   -r requirements/requirements.in
    #   typer
rpds-py==0.24.0
    # via
    #   jsonschema
    #   referencing
rsa==4.9.1
    # via google-auth
safetensors==0.5.3
    # via transformers
scikit-learn==1.6.1
    # via sentence-transformers
scipy==1.13.1
    # via
    #   -r requirements/requirements.in
    #   scikit-learn
    #   sentence-transformers
semver==3.0.4
    # via -r requirements/requirements-dev.in
sentence-transformers==4.1.0
    # via llama-index-embeddings-huggingface
setuptools==80.3.1
    # via pip-tools
shellingham==1.5.4
    # via typer
six==1.17.0
    # via
    #   mixpanel
    #   posthog
    #   python-dateutil
smmap==5.0.2
    # via gitdb
sniffio==1.3.1
    # via
    #   anyio
    #   openai
socksio==1.0.0
    # via -r requirements/requirements.in
sounddevice==0.5.1
    # via -r requirements/requirements.in
soundfile==0.13.1
    # via -r requirements/requirements.in
soupsieve==2.7
    # via beautifulsoup4
sqlalchemy[asyncio]==2.0.40
    # via llama-index-core
<<<<<<< HEAD
sse-starlette==2.3.3
    # via mcp
starlette==0.46.2
    # via
    #   mcp
    #   sse-starlette
streamlit==1.44.1
=======
streamlit==1.45.0
>>>>>>> 8159cbf7
    # via -r requirements/requirements-browser.in
sympy==1.14.0
    # via torch
tenacity==9.1.2
    # via
    #   llama-index-core
    #   streamlit
threadpoolctl==3.6.0
    # via scikit-learn
tiktoken==0.9.0
    # via
    #   litellm
    #   llama-index-core
tokenizers==0.21.1
    # via
    #   litellm
    #   transformers
toml==0.10.2
    # via streamlit
torch==2.2.2
    # via
    #   -r requirements/requirements-help.in
    #   sentence-transformers
tornado==6.4.2
    # via streamlit
tqdm==4.67.1
    # via
    #   google-generativeai
    #   huggingface-hub
    #   llama-index-core
    #   nltk
    #   openai
    #   sentence-transformers
    #   transformers
transformers==4.51.3
    # via sentence-transformers
tree-sitter==0.24.0
    # via tree-sitter-language-pack
tree-sitter-c-sharp==0.23.1
    # via tree-sitter-language-pack
tree-sitter-embedded-template==0.23.2
    # via tree-sitter-language-pack
tree-sitter-language-pack==0.7.2
    # via grep-ast
tree-sitter-yaml==0.7.0
    # via tree-sitter-language-pack
typer==0.15.3
    # via -r requirements/requirements-dev.in
typing-extensions==4.13.2
    # via
    #   altair
    #   anyio
    #   beautifulsoup4
    #   google-generativeai
    #   huggingface-hub
    #   llama-index-core
    #   openai
    #   pydantic
    #   pydantic-core
    #   pyee
    #   referencing
    #   sentence-transformers
    #   sqlalchemy
    #   streamlit
    #   torch
    #   typer
    #   typing-inspect
    #   typing-inspection
typing-inspect==0.9.0
    # via
    #   dataclasses-json
    #   llama-index-core
typing-inspection==0.4.0
    # via
    #   pydantic
    #   pydantic-settings
tzdata==2025.2
    # via pandas
uritemplate==4.1.1
    # via google-api-python-client
urllib3==2.4.0
    # via
    #   mixpanel
    #   requests
uv==0.7.2
    # via -r requirements/requirements-dev.in
<<<<<<< HEAD
uvicorn==0.34.2
    # via mcp
virtualenv==20.30.0
=======
virtualenv==20.31.1
>>>>>>> 8159cbf7
    # via pre-commit
watchfiles==1.0.5
    # via -r requirements/requirements.in
wcwidth==0.2.13
    # via prompt-toolkit
wheel==0.45.1
    # via pip-tools
wrapt==1.17.2
    # via
    #   deprecated
    #   llama-index-core
yarl==1.20.0
    # via aiohttp
zipp==3.21.0
    # via importlib-metadata<|MERGE_RESOLUTION|>--- conflicted
+++ resolved
@@ -400,12 +400,8 @@
     #   llama-index-core
     #   mcp
     #   openai
-<<<<<<< HEAD
     #   pydantic-settings
-pydantic-core==2.33.1
-=======
 pydantic-core==2.33.2
->>>>>>> 8159cbf7
     # via pydantic
 pydantic-settings==2.9.1
     # via mcp
@@ -524,17 +520,13 @@
     # via beautifulsoup4
 sqlalchemy[asyncio]==2.0.40
     # via llama-index-core
-<<<<<<< HEAD
 sse-starlette==2.3.3
     # via mcp
 starlette==0.46.2
     # via
     #   mcp
     #   sse-starlette
-streamlit==1.44.1
-=======
 streamlit==1.45.0
->>>>>>> 8159cbf7
     # via -r requirements/requirements-browser.in
 sympy==1.14.0
     # via torch
@@ -621,13 +613,9 @@
     #   requests
 uv==0.7.2
     # via -r requirements/requirements-dev.in
-<<<<<<< HEAD
 uvicorn==0.34.2
     # via mcp
-virtualenv==20.30.0
-=======
 virtualenv==20.31.1
->>>>>>> 8159cbf7
     # via pre-commit
 watchfiles==1.0.5
     # via -r requirements/requirements.in
