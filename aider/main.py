--- conflicted
+++ resolved
@@ -1005,11 +1005,8 @@
             detect_urls=args.detect_urls,
             auto_copy_context=args.copy_paste,
             auto_accept_architect=args.auto_accept_architect,
-<<<<<<< HEAD
             mcp_servers=mcp_servers,
-=======
             add_gitignore_files=args.add_gitignore_files,
->>>>>>> f8855ebc
         )
     except UnknownEditFormat as err:
         io.tool_error(str(err))
