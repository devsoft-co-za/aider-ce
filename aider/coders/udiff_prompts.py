--- conflicted
+++ resolved
@@ -6,12 +6,7 @@
 
 class UnifiedDiffPrompts(CoderPrompts):
     main_system = """Act as an expert software developer.
-<<<<<<< HEAD
 {final_reminders}
-=======
-Think step-by-step. Plan your changes carefully. Explain your plan first.
-{lazy_prompt}
->>>>>>> 26b9b14d
 Always use best practices when coding.
 Respect and use existing conventions, libraries, etc that are already present in the code base.
 Consider potential edge cases.
